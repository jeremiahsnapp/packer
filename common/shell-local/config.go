//go:generate mapstructure-to-hcl2 -type Config

package shell_local

import (
	"errors"
	"fmt"
	// "log"
	"os"
	"path/filepath"
	"runtime"
	"strings"

	"github.com/hashicorp/packer/common/shell"
	configHelper "github.com/hashicorp/packer/helper/config"
	"github.com/hashicorp/packer/packer"
	"github.com/hashicorp/packer/template/interpolate"
)

type Config struct {
	shell.Provisioner `mapstructure:",squash"`

	// ** DEPRECATED: USE INLINE INSTEAD **
	// ** Only Present for backwards compatibility **
	// Command is the command to execute
	Command string

	// The command used to execute the script. The '{{ .Path }}' variable
	// should be used to specify where the script goes, {{ .Vars }}
	// can be used to inject the environment_vars into the environment.
	ExecuteCommand []string `mapstructure:"execute_command"`

	// The shebang value used when running inline scripts.
	InlineShebang string `mapstructure:"inline_shebang"`

	// An array of multiple Runtime OSs to run on.
	OnlyOn []string `mapstructure:"only_on"`

	// The file extension to use for the file generated from the inline commands
	TempfileExtension string `mapstructure:"tempfile_extension"`

	// End dedupe with postprocessor
	UseLinuxPathing bool `mapstructure:"use_linux_pathing"`

	// used to track the data sent to shell-local from the builder
	// GeneratedData

	ctx           interpolate.Context
	generatedData map[string]interface{}
}

func Decode(config *Config, raws ...interface{}) error {
<<<<<<< HEAD
	err := configHelper.Decode(&config, &configHelper.DecodeOpts{
=======
	//Create passthrough for winrm password so we can fill it in once we know it
	config.ctx.Data = &EnvVarsTemplate{
		WinRMPassword: `{{.WinRMPassword}}`,
	}

	err := configHelper.Decode(config, &configHelper.DecodeOpts{
>>>>>>> 65cc5fe8
		Interpolate:        true,
		InterpolateContext: &config.ctx,
		InterpolateFilter: &interpolate.RenderFilter{
			Exclude: []string{
				"execute_command",
			},
		},
	}, raws...)
	if err != nil {
		return fmt.Errorf("Error decoding config: %s", err)
		// return fmt.Errorf("Error decoding config: %s, config is %#v, and raws is %#v", err, config, raws)
	}

	return nil
}

func Validate(config *Config) error {
	var errs *packer.MultiError

	if runtime.GOOS == "windows" {
		if len(config.ExecuteCommand) == 0 {
			config.ExecuteCommand = []string{
				"cmd",
				"/V",
				"/C",
				"{{.Vars}}",
				"call",
				"{{.Script}}",
			}
		}
		if len(config.TempfileExtension) == 0 {
			config.TempfileExtension = ".cmd"
		}
	} else {
		if config.InlineShebang == "" {
			config.InlineShebang = "/bin/sh -e"
		}
		if len(config.ExecuteCommand) == 0 {
			config.ExecuteCommand = []string{
				"/bin/sh",
				"-c",
				"{{.Vars}} {{.Script}}",
			}
		}
	}

	// Clean up input
	if config.Inline != nil && len(config.Inline) == 0 {
		config.Inline = make([]string, 0)
	}

	if config.Scripts == nil {
		config.Scripts = make([]string, 0)
	}

	if config.Vars == nil {
		config.Vars = make([]string, 0)
	}

	// Verify that the user has given us a command to run
	if config.Command == "" && len(config.Inline) == 0 &&
		len(config.Scripts) == 0 && config.Script == "" {
		errs = packer.MultiErrorAppend(errs,
			errors.New("Command, Inline, Script and Scripts options cannot all be empty."))
	}

	// Check that user hasn't given us too many commands to run
	tooManyOptionsErr := errors.New("You may only specify one of the " +
		"following options: Command, Inline, Script or Scripts. Please" +
		" consolidate these options in your config.")

	if config.Command != "" {
		if len(config.Inline) != 0 || len(config.Scripts) != 0 || config.Script != "" {
			errs = packer.MultiErrorAppend(errs, tooManyOptionsErr)
		} else {
			config.Inline = []string{config.Command}
		}
	}

	if config.Script != "" {
		if len(config.Scripts) > 0 || len(config.Inline) > 0 {
			errs = packer.MultiErrorAppend(errs, tooManyOptionsErr)
		} else {
			config.Scripts = []string{config.Script}
		}
	}

	if len(config.Scripts) > 0 && config.Inline != nil {
		errs = packer.MultiErrorAppend(errs, tooManyOptionsErr)
	}

	// Check that all scripts we need to run exist locally
	for _, path := range config.Scripts {
		if _, err := os.Stat(path); err != nil {
			errs = packer.MultiErrorAppend(errs,
				fmt.Errorf("Bad script '%s': %s", path, err))
		}
	}

	// Check for properly formatted go os types
	supportedSyslist := []string{"darwin", "freebsd", "linux", "openbsd", "solaris", "windows"}
	if len(config.OnlyOn) > 0 {
		for _, provided_os := range config.OnlyOn {
			supported_os := false
			for _, go_os := range supportedSyslist {
				if provided_os == go_os {
					supported_os = true
					break
				}
			}
			if supported_os != true {
				return fmt.Errorf("Invalid OS specified in only_on: '%s'\n"+
					"Supported OS names: %s", provided_os, strings.Join(supportedSyslist, ", "))
			}
		}
	}

	if config.UseLinuxPathing {
		for index, script := range config.Scripts {
			scriptAbsPath, err := filepath.Abs(script)
			if err != nil {
				return fmt.Errorf("Error converting %s to absolute path: %s", script, err.Error())
			}
			converted, err := ConvertToLinuxPath(scriptAbsPath)
			if err != nil {
				return err
			}
			config.Scripts[index] = converted
		}
		// Interoperability issues with WSL makes creating and running tempfiles
		// via golang's os package basically impossible.
		if len(config.Inline) > 0 {
			errs = packer.MultiErrorAppend(errs,
				fmt.Errorf("Packer is unable to use the Command and Inline "+
					"features with the Windows Linux Subsystem. Please use "+
					"the Script or Scripts options instead"))
		}
	}

	if config.EnvVarFormat == "" {
		if (runtime.GOOS == "windows") && !config.UseLinuxPathing {
			config.EnvVarFormat = "set %s=%s && "
		} else {
			config.EnvVarFormat = "%s='%s' "
		}
	}

	// drop unnecessary "." in extension; we add this later.
	if config.TempfileExtension != "" {
		if strings.HasPrefix(config.TempfileExtension, ".") {
			config.TempfileExtension = config.TempfileExtension[1:]
		}
	}

	// Do a check for bad environment variables, such as '=foo', 'foobar'
	for _, kv := range config.Vars {
		vs := strings.SplitN(kv, "=", 2)
		if len(vs) != 2 || vs[0] == "" {
			errs = packer.MultiErrorAppend(errs,
				fmt.Errorf("Environment variable not in format 'key=value': %s", kv))
		}
	}

	if errs != nil && len(errs.Errors) > 0 {
		return errs
	}

	return nil
}

// C:/path/to/your/file becomes /mnt/c/path/to/your/file
func ConvertToLinuxPath(winAbsPath string) (string, error) {
	// get absolute path of script, and morph it into the bash path
	winAbsPath = strings.Replace(winAbsPath, "\\", "/", -1)
	splitPath := strings.SplitN(winAbsPath, ":/", 2)
	if len(splitPath) == 2 {
		winBashPath := fmt.Sprintf("/mnt/%s/%s", strings.ToLower(splitPath[0]), splitPath[1])
		return winBashPath, nil
	} else {
		err := fmt.Errorf("There was an error splitting your absolute path; expected "+
			"to find a drive following the format ':/' but did not: absolute "+
			"path: %s", winAbsPath)
		return "", err
	}
}<|MERGE_RESOLUTION|>--- conflicted
+++ resolved
@@ -50,16 +50,7 @@
 }
 
 func Decode(config *Config, raws ...interface{}) error {
-<<<<<<< HEAD
-	err := configHelper.Decode(&config, &configHelper.DecodeOpts{
-=======
-	//Create passthrough for winrm password so we can fill it in once we know it
-	config.ctx.Data = &EnvVarsTemplate{
-		WinRMPassword: `{{.WinRMPassword}}`,
-	}
-
 	err := configHelper.Decode(config, &configHelper.DecodeOpts{
->>>>>>> 65cc5fe8
 		Interpolate:        true,
 		InterpolateContext: &config.ctx,
 		InterpolateFilter: &interpolate.RenderFilter{

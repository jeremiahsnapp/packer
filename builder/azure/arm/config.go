//go:generate struct-markdown

package arm

import (
	"crypto/rand"
	"crypto/rsa"
	"crypto/x509"
	"crypto/x509/pkix"
	"encoding/base64"
	"encoding/json"
	"fmt"
	"io/ioutil"
	"math/big"
	"regexp"
	"strings"
	"time"

	"github.com/Azure/azure-sdk-for-go/services/compute/mgmt/2018-04-01/compute"
	"github.com/Azure/go-autorest/autorest/to"
	"github.com/masterzen/winrm"

	"github.com/hashicorp/packer/builder/azure/common/constants"
	"github.com/hashicorp/packer/builder/azure/pkcs12"
	"github.com/hashicorp/packer/common"
	commonhelper "github.com/hashicorp/packer/helper/common"
	"github.com/hashicorp/packer/helper/communicator"
	"github.com/hashicorp/packer/helper/config"
	"github.com/hashicorp/packer/packer"
	"github.com/hashicorp/packer/template/interpolate"

	"golang.org/x/crypto/ssh"
)

const (
	DefaultImageVersion                      = "latest"
	DefaultUserName                          = "packer"
	DefaultPrivateVirtualNetworkWithPublicIp = false
	DefaultVMSize                            = "Standard_A1"
)

const (
	// https://docs.microsoft.com/en-us/azure/architecture/best-practices/naming-conventions#naming-rules-and-restrictions
	// Regular expressions in Go are not expressive enough, such that the regular expression returned by Azure
	// can be used (no backtracking).
	//
	//  -> ^[^_\W][\w-._]{0,79}(?<![-.])$
	//
	// This is not an exhaustive match, but it should be extremely close.
	validResourceGroupNameRe = "^[^_\\W][\\w-._\\(\\)]{0,89}$"
	validManagedDiskName     = "^[^_\\W][\\w-._)]{0,79}$"
)

var (
	reCaptureContainerName = regexp.MustCompile("^[a-z0-9][a-z0-9\\-]{2,62}$")
	reCaptureNamePrefix    = regexp.MustCompile("^[A-Za-z0-9][A-Za-z0-9_\\-\\.]{0,23}$")
	reManagedDiskName      = regexp.MustCompile(validManagedDiskName)
	reResourceGroupName    = regexp.MustCompile(validResourceGroupNameRe)
	reSnapshotName         = regexp.MustCompile("^[A-Za-z0-9_]{1,79}$")
	reSnapshotPrefix       = regexp.MustCompile("^[A-Za-z0-9_]{1,59}$")
)

type PlanInformation struct {
	PlanName          string `mapstructure:"plan_name"`
	PlanProduct       string `mapstructure:"plan_product"`
	PlanPublisher     string `mapstructure:"plan_publisher"`
	PlanPromotionCode string `mapstructure:"plan_promotion_code"`
}

type SharedImageGallery struct {
	Subscription  string `mapstructure:"subscription"`
	ResourceGroup string `mapstructure:"resource_group"`
	GalleryName   string `mapstructure:"gallery_name"`
	ImageName     string `mapstructure:"image_name"`
	// Specify a specific version of an OS to boot from.
	// Defaults to latest. There may be a difference in versions available
	// across regions due to image synchronization latency. To ensure a consistent
	// version across regions set this value to one that is available in all
	// regions where you are deploying.
	ImageVersion string `mapstructure:"image_version" required:"false"`
}

type SharedImageGalleryDestination struct {
	SigDestinationResourceGroup      string   `mapstructure:"resource_group"`
	SigDestinationGalleryName        string   `mapstructure:"gallery_name"`
	SigDestinationImageName          string   `mapstructure:"image_name"`
	SigDestinationImageVersion       string   `mapstructure:"image_version"`
	SigDestinationReplicationRegions []string `mapstructure:"replication_regions"`
}

type Config struct {
	common.PackerConfig `mapstructure:",squash"`

	// Authentication via OAUTH
	ClientConfig `mapstructure:",squash"`

	// Capture
	CaptureNamePrefix    string `mapstructure:"capture_name_prefix"`
	CaptureContainerName string `mapstructure:"capture_container_name"`
<<<<<<< HEAD
	// Use a [Shared Gallery
	// image](https://azure.microsoft.com/en-us/blog/announcing-the-public-preview-of-shared-image-gallery/)
	// as the source for this build. *VHD targets are incompatible with this
	// build type* - the target must be a *Managed Image*.
	//
	//     "shared_image_gallery": {
	//         "subscription": "00000000-0000-0000-0000-00000000000",
	//         "resource_group": "ResourceGroup",
	//         "gallery_name": "GalleryName",
	//         "image_name": "ImageName",
	//         "image_version": "1.0.0"
	//     }
	//     "managed_image_name": "TargetImageName",
	//     "managed_image_resource_group_name": "TargetResourceGroup"
	SharedGallery SharedImageGallery `mapstructure:"shared_image_gallery" required:"false"`
	// PublisherName for your base image. See
	// [documentation](https://azure.microsoft.com/en-us/documentation/articles/resource-groups-vm-searching/)
	// for details.
	//
	// CLI example `az vm image list-publishers --location westus`
	ImagePublisher string `mapstructure:"image_publisher" required:"true"`
	// Offer for your base image. See
	// [documentation](https://azure.microsoft.com/en-us/documentation/articles/resource-groups-vm-searching/)
	// for details.
	//
	// CLI example
	// `az vm image list-offers --location westus --publisher Canonical`
	ImageOffer string `mapstructure:"image_offer" required:"true"`
	// SKU for your base image. See
	// [documentation](https://azure.microsoft.com/en-us/documentation/articles/resource-groups-vm-searching/)
	// for details.
	//
	// CLI example
	// `az vm image list-skus --location westus --publisher Canonical --offer UbuntuServer`
	ImageSku string `mapstructure:"image_sku" required:"true"`
	// Specify a specific version of an OS to boot from.
	// Defaults to `latest`. There may be a difference in versions available
	// across regions due to image synchronization latency. To ensure a consistent
	// version across regions set this value to one that is available in all
	// regions where you are deploying.
	//
	// CLI example
	// `az vm image list --location westus --publisher Canonical --offer UbuntuServer --sku 16.04.0-LTS --all`
	ImageVersion string `mapstructure:"image_version" required:"false"`
	// Specify a custom VHD to use. If this value is set, do
	// not set image_publisher, image_offer, image_sku, or image_version.
	ImageUrl string `mapstructure:"image_url" required:"false"`
	// Specify the source managed image's resource group used to use. If this
	// value is set, do not set image\_publisher, image\_offer, image\_sku, or
	// image\_version. If this value is set, the value
	// `custom_managed_image_name` must also be set. See
	// [documentation](https://docs.microsoft.com/en-us/azure/storage/storage-managed-disks-overview#images)
	// to learn more about managed images.
	CustomManagedImageResourceGroupName string `mapstructure:"custom_managed_image_resource_group_name" required:"false"`
	// Specify the source managed image's name to use. If this value is set, do
	// not set image\_publisher, image\_offer, image\_sku, or image\_version.
	// If this value is set, the value
	// `custom_managed_image_resource_group_name` must also be set. See
	// [documentation](https://docs.microsoft.com/en-us/azure/storage/storage-managed-disks-overview#images)
	// to learn more about managed images.
	CustomManagedImageName string `mapstructure:"custom_managed_image_name" required:"false"`
	customManagedImageID   string
=======

	// Shared Gallery
	SharedGallery SharedImageGallery `mapstructure:"shared_image_gallery"`

	// Shared Gallery Destination
	SharedGalleryDestination SharedImageGalleryDestination `mapstructure:"shared_image_gallery_destination"`
	SharedGalleryTimeout     time.Duration                 `mapstructure:"shared_image_gallery_timeout"`

	// Compute
	ImagePublisher string `mapstructure:"image_publisher"`
	ImageOffer     string `mapstructure:"image_offer"`
	ImageSku       string `mapstructure:"image_sku"`
	ImageVersion   string `mapstructure:"image_version"`
	ImageUrl       string `mapstructure:"image_url"`

	CustomManagedImageResourceGroupName string `mapstructure:"custom_managed_image_resource_group_name"`
	CustomManagedImageName              string `mapstructure:"custom_managed_image_name"`
	customManagedImageID                string
>>>>>>> 17d9a858

	Location string `mapstructure:"location"`
	// Size of the VM used for building. This can be changed when you deploy a
	// VM from your VHD. See
	// [pricing](https://azure.microsoft.com/en-us/pricing/details/virtual-machines/)
	// information. Defaults to `Standard_A1`.
	//
	// CLI example `az vm list-sizes --location westus`
	VMSize string `mapstructure:"vm_size" required:"false"`

	ManagedImageResourceGroupName string `mapstructure:"managed_image_resource_group_name"`
	ManagedImageName              string `mapstructure:"managed_image_name"`
	// Specify the storage account
	// type for a managed image. Valid values are Standard_LRS and Premium_LRS.
	// The default is Standard_LRS.
	ManagedImageStorageAccountType string `mapstructure:"managed_image_storage_account_type" required:"false"`
	managedImageStorageAccountType compute.StorageAccountTypes
	// If
	// managed_image_os_disk_snapshot_name is set, a snapshot of the OS disk
	// is created with the same name as this value before the VM is captured.
	ManagedImageOSDiskSnapshotName string `mapstructure:"managed_image_os_disk_snapshot_name" required:"false"`
	// If
	// managed_image_data_disk_snapshot_prefix is set, snapshot of the data
	// disk(s) is created with the same prefix as this value before the VM is
	// captured.
	ManagedImageDataDiskSnapshotPrefix string `mapstructure:"managed_image_data_disk_snapshot_prefix" required:"false"`
	manageImageLocation                string
	// Store the image in zone-resilient storage. You need to create it in a
	// region that supports [availability
	// zones](https://docs.microsoft.com/en-us/azure/availability-zones/az-overview).
	ManagedImageZoneResilient bool `mapstructure:"managed_image_zone_resilient" required:"false"`
	// the user can define up to 15
	// tags. Tag names cannot exceed 512 characters, and tag values cannot exceed
	// 256 characters. Tags are applied to every resource deployed by a Packer
	// build, i.e. Resource Group, VM, NIC, VNET, Public IP, KeyVault, etc.
	AzureTags         map[string]*string `mapstructure:"azure_tags" required:"false"`
	ResourceGroupName string             `mapstructure:"resource_group_name"`
	StorageAccount    string             `mapstructure:"storage_account"`
	// temporary name assigned to the VM. If this
	// value is not set, a random value will be assigned. Knowing the resource
	// group and VM name allows one to execute commands to update the VM during a
	// Packer build, e.g. attach a resource disk to the VM.
	TempComputeName            string `mapstructure:"temp_compute_name" required:"false"`
	TempResourceGroupName      string `mapstructure:"temp_resource_group_name"`
	BuildResourceGroupName     string `mapstructure:"build_resource_group_name"`
	storageAccountBlobEndpoint string
	// This value allows you to
	// set a virtual_network_name and obtain a public IP. If this value is not
	// set and virtual_network_name is defined Packer is only allowed to be
	// executed from a host on the same subnet / virtual network.
	PrivateVirtualNetworkWithPublicIp bool `mapstructure:"private_virtual_network_with_public_ip" required:"false"`
	// Use a pre-existing virtual network for the
	// VM. This option enables private communication with the VM, no public IP
	// address is used or provisioned (unless you set
	// private_virtual_network_with_public_ip).
	VirtualNetworkName string `mapstructure:"virtual_network_name" required:"false"`
	// If virtual_network_name is set,
	// this value may also be set. If virtual_network_name is set, and this
	// value is not set the builder attempts to determine the subnet to use with
	// the virtual network. If the subnet cannot be found, or it cannot be
	// disambiguated, this value should be set.
	VirtualNetworkSubnetName string `mapstructure:"virtual_network_subnet_name" required:"false"`
	// If virtual_network_name is
	// set, this value may also be set. If virtual_network_name is set, and
	// this value is not set the builder attempts to determine the resource group
	// containing the virtual network. If the resource group cannot be found, or
	// it cannot be disambiguated, this value should be set.
	VirtualNetworkResourceGroupName string `mapstructure:"virtual_network_resource_group_name" required:"false"`
	// Specify a file containing custom data to inject into the cloud-init
	// process. The contents of the file are read and injected into the ARM
	// template. The custom data will be passed to cloud-init for processing at
	// the time of provisioning. See
	// [documentation](http://cloudinit.readthedocs.io/en/latest/topics/examples.html)
	// to learn more about custom data, and how it can be used to influence the
	// provisioning process.
	CustomDataFile string `mapstructure:"custom_data_file" required:"false"`
	customData     string
	// Used for creating images from Marketplace images. Please refer to
	// [Deploy an image with Marketplace
	// terms](https://aka.ms/azuremarketplaceapideployment) for more details.
	// Not all Marketplace images support programmatic deployment, and support
	// is controlled by the image publisher.
	//
	// An example plan\_info object is defined below.
	//
	// ``` json
	// {
	//   "plan_info": {
	//       "plan_name": "rabbitmq",
	//       "plan_product": "rabbitmq",
	//       "plan_publisher": "bitnami"
	//   }
	// }
	// ```
	//
	// `plan_name` (string) - The plan name, required. `plan_product` (string) -
	// The plan product, required. `plan_publisher` (string) - The plan publisher,
	// required. `plan_promotion_code` (string) - Some images accept a promotion
	// code, optional.
	//
	// Images created from the Marketplace with `plan_info` **must** specify
	// `plan_info` whenever the image is deployed. The builder automatically adds
	// tags to the image to ensure this information is not lost. The following
	// tags are added.
	//
	// 1.  PlanName
	// 2.  PlanProduct
	// 3.  PlanPublisher
	// 4.  PlanPromotionCode
	//
	PlanInfo PlanInformation `mapstructure:"plan_info" required:"false"`
	// If either Linux or Windows is specified Packer will
	// automatically configure authentication credentials for the provisioned
	// machine. For Linux this configures an SSH authorized key. For Windows
	// this configures a WinRM certificate.
	OSType string `mapstructure:"os_type" required:"false"`
	// Specify the size of the OS disk in GB
	// (gigabytes). Values of zero or less than zero are ignored.
	OSDiskSizeGB int32 `mapstructure:"os_disk_size_gb" required:"false"`
	// The size(s) of any additional hard disks for the VM in gigabytes. If
	// this is not specified then the VM will only contain an OS disk. The
	// number of additional disks and maximum size of a disk depends on the
	// configuration of your VM. See
	// [Windows](https://docs.microsoft.com/en-us/azure/virtual-machines/windows/about-disks-and-vhds)
	// or
	// [Linux](https://docs.microsoft.com/en-us/azure/virtual-machines/linux/about-disks-and-vhds)
	// for more information.
	//
	// For VHD builds the final artifacts will be named
	// `PREFIX-dataDisk-<n>.UUID.vhd` and stored in the specified capture
	// container along side the OS disk. The additional disks are included in
	// the deployment template `PREFIX-vmTemplate.UUID`.
	//
	// For Managed build the final artifacts are included in the managed image.
	// The additional disk will have the same storage account type as the OS
	// disk, as specified with the `managed_image_storage_account_type`
	// setting.
	AdditionalDiskSize []int32 `mapstructure:"disk_additional_size" required:"false"`
	// Specify the disk caching type. Valid values
	// are None, ReadOnly, and ReadWrite. The default value is ReadWrite.
	DiskCachingType string `mapstructure:"disk_caching_type" required:"false"`
	diskCachingType compute.CachingTypes

	// Runtime Values
	UserName               string
	Password               string
	tmpAdminPassword       string
	tmpCertificatePassword string
	tmpResourceGroupName   string
	tmpComputeName         string
	tmpNicName             string
	tmpPublicIPAddressName string
	tmpDeploymentName      string
	tmpKeyVaultName        string
	tmpOSDiskName          string
	tmpSubnetName          string
	tmpVirtualNetworkName  string
	tmpWinRMCertificateUrl string

	// Authentication with the VM via SSH
	sshAuthorizedKey string

	// Authentication with the VM via WinRM
	winrmCertificate string

	Comm communicator.Config `mapstructure:",squash"`
	ctx  interpolate.Context
	// If you want packer to delete the
	// temporary resource group asynchronously set this value. It's a boolean
	// value and defaults to false. Important Setting this true means that
	// your builds are faster, however any failed deletes are not reported.
	AsyncResourceGroupDelete bool `mapstructure:"async_resourcegroup_delete" required:"false"`
}

type keyVaultCertificate struct {
	Data     string `json:"data"`
	DataType string `json:"dataType"`
	Password string `json:"password,omitempty"`
}

func (c *Config) toVMID() string {
	var resourceGroupName string
	if c.tmpResourceGroupName != "" {
		resourceGroupName = c.tmpResourceGroupName
	} else {
		resourceGroupName = c.BuildResourceGroupName
	}
	return fmt.Sprintf("/subscriptions/%s/resourceGroups/%s/providers/Microsoft.Compute/virtualMachines/%s", c.SubscriptionID, resourceGroupName, c.tmpComputeName)
}

func (c *Config) isManagedImage() bool {
	return c.ManagedImageName != ""
}

func (c *Config) toVirtualMachineCaptureParameters() *compute.VirtualMachineCaptureParameters {
	return &compute.VirtualMachineCaptureParameters{
		DestinationContainerName: &c.CaptureContainerName,
		VhdPrefix:                &c.CaptureNamePrefix,
		OverwriteVhds:            to.BoolPtr(false),
	}
}

func (c *Config) toImageParameters() *compute.Image {
	return &compute.Image{
		ImageProperties: &compute.ImageProperties{
			SourceVirtualMachine: &compute.SubResource{
				ID: to.StringPtr(c.toVMID()),
			},
			StorageProfile: &compute.ImageStorageProfile{
				ZoneResilient: to.BoolPtr(c.ManagedImageZoneResilient),
			},
		},
		Location: to.StringPtr(c.Location),
		Tags:     c.AzureTags,
	}
}

func (c *Config) createCertificate() (string, error) {
	privateKey, err := rsa.GenerateKey(rand.Reader, 2048)
	if err != nil {
		err = fmt.Errorf("Failed to Generate Private Key: %s", err)
		return "", err
	}

	host := fmt.Sprintf("%s.cloudapp.net", c.tmpComputeName)
	notBefore := time.Now()
	notAfter := notBefore.Add(24 * time.Hour)

	serialNumber, err := rand.Int(rand.Reader, new(big.Int).Lsh(big.NewInt(1), 128))
	if err != nil {
		err = fmt.Errorf("Failed to Generate Serial Number: %v", err)
		return "", err
	}

	template := x509.Certificate{
		SerialNumber: serialNumber,
		Issuer: pkix.Name{
			CommonName: host,
		},
		Subject: pkix.Name{
			CommonName: host,
		},
		NotBefore: notBefore,
		NotAfter:  notAfter,

		KeyUsage:              x509.KeyUsageKeyEncipherment | x509.KeyUsageDigitalSignature,
		ExtKeyUsage:           []x509.ExtKeyUsage{x509.ExtKeyUsageServerAuth},
		BasicConstraintsValid: true,
	}

	derBytes, err := x509.CreateCertificate(rand.Reader, &template, &template, &privateKey.PublicKey, privateKey)
	if err != nil {
		err = fmt.Errorf("Failed to Create Certificate: %s", err)
		return "", err
	}

	pfxBytes, err := pkcs12.Encode(derBytes, privateKey, c.tmpCertificatePassword)
	if err != nil {
		err = fmt.Errorf("Failed to encode certificate as PFX: %s", err)
		return "", err
	}

	keyVaultDescription := keyVaultCertificate{
		Data:     base64.StdEncoding.EncodeToString(pfxBytes),
		DataType: "pfx",
		Password: c.tmpCertificatePassword,
	}

	bytes, err := json.Marshal(keyVaultDescription)
	if err != nil {
		err = fmt.Errorf("Failed to marshal key vault description: %s", err)
		return "", err
	}

	return base64.StdEncoding.EncodeToString(bytes), nil
}

func newConfig(raws ...interface{}) (*Config, []string, error) {
	var c Config
	c.ctx.Funcs = TemplateFuncs
	err := config.Decode(&c, &config.DecodeOpts{
		Interpolate:        true,
		InterpolateContext: &c.ctx,
	}, raws...)

	if err != nil {
		return nil, nil, err
	}

	provideDefaultValues(&c)
	setRuntimeValues(&c)
	setUserNamePassword(&c)
	err = c.ClientConfig.setCloudEnvironment()
	if err != nil {
		return nil, nil, err
	}

	err = setCustomData(&c)
	if err != nil {
		return nil, nil, err
	}

	// NOTE: if the user did not specify a communicator, then default to both
	// SSH and WinRM.  This is for backwards compatibility because the code did
	// not specifically force the user to set a communicator.
	if c.Comm.Type == "" || strings.EqualFold(c.Comm.Type, "ssh") {
		err = setSshValues(&c)
		if err != nil {
			return nil, nil, err
		}
	}

	if c.Comm.Type == "" || strings.EqualFold(c.Comm.Type, "winrm") {
		err = setWinRMCertificate(&c)
		if err != nil {
			return nil, nil, err
		}
	}

	var errs *packer.MultiError
	errs = packer.MultiErrorAppend(errs, c.Comm.Prepare(&c.ctx)...)

	assertRequiredParametersSet(&c, errs)
	assertTagProperties(&c, errs)
	if errs != nil && len(errs.Errors) > 0 {
		return nil, nil, errs
	}

	return &c, nil, nil
}

func setSshValues(c *Config) error {
	if c.Comm.SSHTimeout == 0 {
		c.Comm.SSHTimeout = 20 * time.Minute
	}

	if c.Comm.SSHPrivateKeyFile != "" {
		privateKeyBytes, err := c.Comm.ReadSSHPrivateKeyFile()
		if err != nil {
			return err
		}
		signer, err := ssh.ParsePrivateKey(privateKeyBytes)
		if err != nil {
			return err
		}

		publicKey := signer.PublicKey()
		c.sshAuthorizedKey = fmt.Sprintf("%s %s packer Azure Deployment%s",
			publicKey.Type(),
			base64.StdEncoding.EncodeToString(publicKey.Marshal()),
			time.Now().Format(time.RFC3339))
		c.Comm.SSHPrivateKey = privateKeyBytes

	} else {
		sshKeyPair, err := NewOpenSshKeyPair()
		if err != nil {
			return err
		}

		c.sshAuthorizedKey = sshKeyPair.AuthorizedKey()
		c.Comm.SSHPrivateKey = sshKeyPair.PrivateKey()
	}

	return nil
}

func setWinRMCertificate(c *Config) error {
	c.Comm.WinRMTransportDecorator =
		func() winrm.Transporter {
			return &winrm.ClientNTLM{}
		}

	cert, err := c.createCertificate()
	c.winrmCertificate = cert

	return err
}

func setRuntimeValues(c *Config) {
	var tempName = NewTempName()

	c.tmpAdminPassword = tempName.AdminPassword
	// store so that we can access this later during provisioning
	commonhelper.SetSharedState("winrm_password", c.tmpAdminPassword, c.PackerConfig.PackerBuildName)
	packer.LogSecretFilter.Set(c.tmpAdminPassword)

	c.tmpCertificatePassword = tempName.CertificatePassword
	if c.TempComputeName == "" {
		c.tmpComputeName = tempName.ComputeName
	} else {
		c.tmpComputeName = c.TempComputeName
	}
	c.tmpDeploymentName = tempName.DeploymentName
	// Only set tmpResourceGroupName if no name has been specified
	if c.TempResourceGroupName == "" && c.BuildResourceGroupName == "" {
		c.tmpResourceGroupName = tempName.ResourceGroupName
	} else if c.TempResourceGroupName != "" && c.BuildResourceGroupName == "" {
		c.tmpResourceGroupName = c.TempResourceGroupName
	}
	c.tmpNicName = tempName.NicName
	c.tmpPublicIPAddressName = tempName.PublicIPAddressName
	c.tmpOSDiskName = tempName.OSDiskName
	c.tmpSubnetName = tempName.SubnetName
	c.tmpVirtualNetworkName = tempName.VirtualNetworkName
	c.tmpKeyVaultName = tempName.KeyVaultName
}

func setUserNamePassword(c *Config) {
	if c.Comm.SSHUsername == "" {
		c.Comm.SSHUsername = DefaultUserName
	}

	c.UserName = c.Comm.SSHUsername

	if c.Comm.SSHPassword != "" {
		c.Password = c.Comm.SSHPassword
	} else {
		c.Password = c.tmpAdminPassword
	}
}

func setCustomData(c *Config) error {
	if c.CustomDataFile == "" {
		return nil
	}

	b, err := ioutil.ReadFile(c.CustomDataFile)
	if err != nil {
		return err
	}

	c.customData = base64.StdEncoding.EncodeToString(b)
	return nil
}

func provideDefaultValues(c *Config) {
	if c.VMSize == "" {
		c.VMSize = DefaultVMSize
	}

	if c.ManagedImageStorageAccountType == "" {
		c.managedImageStorageAccountType = compute.StorageAccountTypesStandardLRS
	}

	if c.DiskCachingType == "" {
		c.diskCachingType = compute.CachingTypesReadWrite
	}

	if c.ImagePublisher != "" && c.ImageVersion == "" {
		c.ImageVersion = DefaultImageVersion
	}

	c.provideDefaultValues()
}

func assertTagProperties(c *Config, errs *packer.MultiError) {
	if len(c.AzureTags) > 15 {
		errs = packer.MultiErrorAppend(errs, fmt.Errorf("a max of 15 tags are supported, but %d were provided", len(c.AzureTags)))
	}

	for k, v := range c.AzureTags {
		if len(k) > 512 {
			errs = packer.MultiErrorAppend(errs, fmt.Errorf("the tag name %q exceeds (%d) the 512 character limit", k, len(k)))
		}
		if len(*v) > 256 {
			errs = packer.MultiErrorAppend(errs, fmt.Errorf("the tag name %q exceeds (%d) the 256 character limit", *v, len(*v)))
		}
	}
}

func assertRequiredParametersSet(c *Config, errs *packer.MultiError) {
	c.ClientConfig.assertRequiredParametersSet(errs)

	/////////////////////////////////////////////
	// Capture
	if c.CaptureContainerName == "" && c.ManagedImageName == "" {
		errs = packer.MultiErrorAppend(errs, fmt.Errorf("A capture_container_name or managed_image_name must be specified"))
	}

	if c.CaptureNamePrefix == "" && c.ManagedImageResourceGroupName == "" {
		errs = packer.MultiErrorAppend(errs, fmt.Errorf("A capture_name_prefix or managed_image_resource_group_name must be specified"))
	}

	if (c.CaptureNamePrefix != "" || c.CaptureContainerName != "") && (c.ManagedImageResourceGroupName != "" || c.ManagedImageName != "") {
		errs = packer.MultiErrorAppend(errs, fmt.Errorf("Either a VHD or a managed image can be built, but not both. Please specify either capture_container_name and capture_name_prefix or managed_image_resource_group_name and managed_image_name."))
	}

	if c.CaptureContainerName != "" {
		if !reCaptureContainerName.MatchString(c.CaptureContainerName) {
			errs = packer.MultiErrorAppend(errs, fmt.Errorf("A capture_container_name must satisfy the regular expression %q.", reCaptureContainerName.String()))
		}

		if strings.HasSuffix(c.CaptureContainerName, "-") {
			errs = packer.MultiErrorAppend(errs, fmt.Errorf("A capture_container_name must not end with a hyphen, e.g. '-'."))
		}

		if strings.Contains(c.CaptureContainerName, "--") {
			errs = packer.MultiErrorAppend(errs, fmt.Errorf("A capture_container_name must not contain consecutive hyphens, e.g. '--'."))
		}

		if c.CaptureNamePrefix == "" {
			errs = packer.MultiErrorAppend(errs, fmt.Errorf("A capture_name_prefix must be specified"))
		}

		if !reCaptureNamePrefix.MatchString(c.CaptureNamePrefix) {
			errs = packer.MultiErrorAppend(errs, fmt.Errorf("A capture_name_prefix must satisfy the regular expression %q.", reCaptureNamePrefix.String()))
		}

		if strings.HasSuffix(c.CaptureNamePrefix, "-") || strings.HasSuffix(c.CaptureNamePrefix, ".") {
			errs = packer.MultiErrorAppend(errs, fmt.Errorf("A capture_name_prefix must not end with a hyphen or period."))
		}
	}

	if c.TempResourceGroupName != "" && c.BuildResourceGroupName != "" {
		errs = packer.MultiErrorAppend(errs, fmt.Errorf("The settings temp_resource_group_name and build_resource_group_name cannot both be defined.  Please define one or neither."))
	}

	/////////////////////////////////////////////
	// Compute
	toInt := func(b bool) int {
		if b {
			return 1
		} else {
			return 0
		}
	}

	isImageUrl := c.ImageUrl != ""
	isCustomManagedImage := c.CustomManagedImageName != "" || c.CustomManagedImageResourceGroupName != ""
	isSharedGallery := c.SharedGallery.GalleryName != ""
	isPlatformImage := c.ImagePublisher != "" || c.ImageOffer != "" || c.ImageSku != ""

	countSourceInputs := toInt(isImageUrl) + toInt(isCustomManagedImage) + toInt(isPlatformImage) + toInt(isSharedGallery)

	if countSourceInputs > 1 {
		errs = packer.MultiErrorAppend(errs, fmt.Errorf("Specify either a VHD (image_url), Image Reference (image_publisher, image_offer, image_sku), a Managed Disk (custom_managed_disk_image_name, custom_managed_disk_resource_group_name), or a Shared Gallery Image (shared_image_gallery)"))
	}

	if isImageUrl && c.ManagedImageResourceGroupName != "" {
		errs = packer.MultiErrorAppend(errs, fmt.Errorf("A managed image must be created from a managed image, it cannot be created from a VHD."))
	}

	if c.SharedGallery.GalleryName != "" {
		if c.SharedGallery.Subscription == "" {
			errs = packer.MultiErrorAppend(errs, fmt.Errorf("A shared_image_gallery.subscription must be specified"))
		}
		if c.SharedGallery.ResourceGroup == "" {
			errs = packer.MultiErrorAppend(errs, fmt.Errorf("A shared_image_gallery.resource_group must be specified"))
		}
		if c.SharedGallery.ImageName == "" {
			errs = packer.MultiErrorAppend(errs, fmt.Errorf("A shared_image_gallery.image_name must be specified"))
		}
		if c.CaptureContainerName != "" {
			errs = packer.MultiErrorAppend(errs, fmt.Errorf("VHD Target [capture_container_name] is not supported when using Shared Image Gallery as source. Use managed_image_resource_group_name instead."))
		}
		if c.CaptureNamePrefix != "" {
			errs = packer.MultiErrorAppend(errs, fmt.Errorf("VHD Target [capture_name_prefix] is not supported when using Shared Image Gallery as source. Use managed_image_name instead."))
		}
	} else if c.ImageUrl == "" && c.CustomManagedImageName == "" {
		if c.ImagePublisher == "" {
			errs = packer.MultiErrorAppend(errs, fmt.Errorf("An image_publisher must be specified"))
		}
		if c.ImageOffer == "" {
			errs = packer.MultiErrorAppend(errs, fmt.Errorf("An image_offer must be specified"))
		}
		if c.ImageSku == "" {
			errs = packer.MultiErrorAppend(errs, fmt.Errorf("An image_sku must be specified"))
		}
	} else if c.ImageUrl == "" && c.ImagePublisher == "" {
		if c.CustomManagedImageResourceGroupName == "" {
			errs = packer.MultiErrorAppend(errs, fmt.Errorf("A custom_managed_image_resource_group_name must be specified"))
		}
		if c.CustomManagedImageName == "" {
			errs = packer.MultiErrorAppend(errs, fmt.Errorf("A custom_managed_image_name must be specified"))
		}
		if c.ManagedImageResourceGroupName == "" {
			errs = packer.MultiErrorAppend(errs, fmt.Errorf("A managed_image_resource_group_name must be specified"))
		}
		if c.ManagedImageName == "" {
			errs = packer.MultiErrorAppend(errs, fmt.Errorf("A managed_image_name must be specified"))
		}
	} else {
		if c.ImagePublisher != "" || c.ImageOffer != "" || c.ImageSku != "" || c.ImageVersion != "" {
			errs = packer.MultiErrorAppend(errs, fmt.Errorf("An image_url must not be specified if image_publisher, image_offer, image_sku, or image_version is specified"))
		}
	}

	/////////////////////////////////////////////
	// Deployment
	xor := func(a, b bool) bool {
		return (a || b) && !(a && b)
	}

	if !xor((c.StorageAccount != "" || c.ResourceGroupName != ""), (c.ManagedImageName != "" || c.ManagedImageResourceGroupName != "")) {
		errs = packer.MultiErrorAppend(errs, fmt.Errorf("Specify either a VHD (storage_account and resource_group_name) or Managed Image (managed_image_resource_group_name and managed_image_name) output"))
	}

	if !xor(c.Location != "", c.BuildResourceGroupName != "") {
		errs = packer.MultiErrorAppend(errs, fmt.Errorf("Specify either a location to create the resource group in or an existing build_resource_group_name, but not both."))
	}

	if c.ManagedImageName == "" && c.ManagedImageResourceGroupName == "" {
		if c.StorageAccount == "" {
			errs = packer.MultiErrorAppend(errs, fmt.Errorf("A storage_account must be specified"))
		}
		if c.ResourceGroupName == "" {
			errs = packer.MultiErrorAppend(errs, fmt.Errorf("A resource_group_name must be specified"))
		}
	}

	if c.TempResourceGroupName != "" {
		if ok, err := assertResourceGroupName(c.TempResourceGroupName, "temp_resource_group_name"); !ok {
			errs = packer.MultiErrorAppend(errs, err)
		}
	}

	if c.BuildResourceGroupName != "" {
		if ok, err := assertResourceGroupName(c.BuildResourceGroupName, "build_resource_group_name"); !ok {
			errs = packer.MultiErrorAppend(errs, err)
		}
	}

	if c.ManagedImageResourceGroupName != "" {
		if ok, err := assertResourceGroupName(c.ManagedImageResourceGroupName, "managed_image_resource_group_name"); !ok {
			errs = packer.MultiErrorAppend(errs, err)
		}
	}

	if c.ManagedImageName != "" {
		if ok, err := assertManagedImageName(c.ManagedImageName, "managed_image_name"); !ok {
			errs = packer.MultiErrorAppend(errs, err)
		}
	}

	if c.ManagedImageName != "" && c.ManagedImageResourceGroupName != "" && c.SharedGalleryDestination.SigDestinationGalleryName != "" {
		if c.SharedGalleryDestination.SigDestinationResourceGroup == "" {
			errs = packer.MultiErrorAppend(errs, fmt.Errorf("A resource_group must be specified for shared_image_gallery_destination"))
		}
		if c.SharedGalleryDestination.SigDestinationImageName == "" {
			errs = packer.MultiErrorAppend(errs, fmt.Errorf("An image_name must be specified for shared_image_gallery_destination"))
		}
		if c.SharedGalleryDestination.SigDestinationImageVersion == "" {
			errs = packer.MultiErrorAppend(errs, fmt.Errorf("An image_version must be specified for shared_image_gallery_destination"))
		}
		if len(c.SharedGalleryDestination.SigDestinationReplicationRegions) == 0 {
			errs = packer.MultiErrorAppend(errs, fmt.Errorf("A list of replication_regions must be specified for shared_image_gallery_destination"))
		}
	}
	if c.SharedGalleryTimeout == 0 {
		// default to a one-hour timeout. In the sdk, the default is 15 m.
		c.SharedGalleryTimeout = 60 * time.Minute
	}

	if c.ManagedImageOSDiskSnapshotName != "" {
		if ok, err := assertManagedImageOSDiskSnapshotName(c.ManagedImageOSDiskSnapshotName, "managed_image_os_disk_snapshot_name"); !ok {
			errs = packer.MultiErrorAppend(errs, err)
		}
	}

	if c.ManagedImageDataDiskSnapshotPrefix != "" {
		if ok, err := assertManagedImageDataDiskSnapshotName(c.ManagedImageDataDiskSnapshotPrefix, "managed_image_data_disk_snapshot_prefix"); !ok {
			errs = packer.MultiErrorAppend(errs, err)
		}
	}

	if c.VirtualNetworkName == "" && c.VirtualNetworkResourceGroupName != "" {
		errs = packer.MultiErrorAppend(errs, fmt.Errorf("If virtual_network_resource_group_name is specified, so must virtual_network_name"))
	}
	if c.VirtualNetworkName == "" && c.VirtualNetworkSubnetName != "" {
		errs = packer.MultiErrorAppend(errs, fmt.Errorf("If virtual_network_subnet_name is specified, so must virtual_network_name"))
	}

	/////////////////////////////////////////////
	// Plan Info
	if c.PlanInfo.PlanName != "" || c.PlanInfo.PlanProduct != "" || c.PlanInfo.PlanPublisher != "" || c.PlanInfo.PlanPromotionCode != "" {
		if c.PlanInfo.PlanName == "" || c.PlanInfo.PlanProduct == "" || c.PlanInfo.PlanPublisher == "" {
			errs = packer.MultiErrorAppend(errs, fmt.Errorf("if either plan_name, plan_product, plan_publisher, or plan_promotion_code are defined then plan_name, plan_product, and plan_publisher must be defined"))
		} else {
			if c.AzureTags == nil {
				c.AzureTags = make(map[string]*string)
			}

			c.AzureTags["PlanInfo"] = &c.PlanInfo.PlanName
			c.AzureTags["PlanProduct"] = &c.PlanInfo.PlanProduct
			c.AzureTags["PlanPublisher"] = &c.PlanInfo.PlanPublisher
			c.AzureTags["PlanPromotionCode"] = &c.PlanInfo.PlanPromotionCode
		}
	}

	/////////////////////////////////////////////
	// OS
	if strings.EqualFold(c.OSType, constants.Target_Linux) {
		c.OSType = constants.Target_Linux
	} else if strings.EqualFold(c.OSType, constants.Target_Windows) {
		c.OSType = constants.Target_Windows
	} else if c.OSType == "" {
		errs = packer.MultiErrorAppend(errs, fmt.Errorf("An os_type must be specified"))
	} else {
		errs = packer.MultiErrorAppend(errs, fmt.Errorf("The os_type %q is invalid", c.OSType))
	}

	switch c.ManagedImageStorageAccountType {
	case "", string(compute.StorageAccountTypesStandardLRS):
		c.managedImageStorageAccountType = compute.StorageAccountTypesStandardLRS
	case string(compute.StorageAccountTypesPremiumLRS):
		c.managedImageStorageAccountType = compute.StorageAccountTypesPremiumLRS
	default:
		errs = packer.MultiErrorAppend(errs, fmt.Errorf("The managed_image_storage_account_type %q is invalid", c.ManagedImageStorageAccountType))
	}

	switch c.DiskCachingType {
	case string(compute.CachingTypesNone):
		c.diskCachingType = compute.CachingTypesNone
	case string(compute.CachingTypesReadOnly):
		c.diskCachingType = compute.CachingTypesReadOnly
	case "", string(compute.CachingTypesReadWrite):
		c.diskCachingType = compute.CachingTypesReadWrite
	default:
		errs = packer.MultiErrorAppend(errs, fmt.Errorf("The disk_caching_type %q is invalid", c.DiskCachingType))
	}
}

func assertManagedImageName(name, setting string) (bool, error) {
	if !isValidAzureName(reManagedDiskName, name) {
		return false, fmt.Errorf("The setting %s must match the regular expression %q, and not end with a '-' or '.'.", setting, validManagedDiskName)
	}
	return true, nil
}

func assertManagedImageOSDiskSnapshotName(name, setting string) (bool, error) {
	if !isValidAzureName(reSnapshotName, name) {
		return false, fmt.Errorf("The setting %s must only contain characters from a-z, A-Z, 0-9 and _ and the maximum length is 80 characters", setting)
	}
	return true, nil
}

func assertManagedImageDataDiskSnapshotName(name, setting string) (bool, error) {
	if !isValidAzureName(reSnapshotPrefix, name) {
		return false, fmt.Errorf("The setting %s must only contain characters from a-z, A-Z, 0-9 and _ and the maximum length (excluding the prefix) is 60 characters", setting)
	}
	return true, nil
}

func assertResourceGroupName(rgn, setting string) (bool, error) {
	if !isValidAzureName(reResourceGroupName, rgn) {
		return false, fmt.Errorf("The setting %s must match the regular expression %q, and not end with a '-' or '.'.", setting, validResourceGroupNameRe)
	}
	return true, nil
}

func isValidAzureName(re *regexp.Regexp, rgn string) bool {
	return re.Match([]byte(rgn)) &&
		!strings.HasSuffix(rgn, ".") &&
		!strings.HasSuffix(rgn, "-")
}

func (c *Config) validateLocationZoneResiliency(say func(s string)) {
	// Docs on regions that support Availibility Zones:
	//   https://docs.microsoft.com/en-us/azure/availability-zones/az-overview#regions-that-support-availability-zones
	// Query technical names for locations:
	//   az account list-locations --query '[].name' -o tsv

	var zones = make(map[string]struct{})
	zones["westeurope"] = struct{}{}
	zones["centralus"] = struct{}{}
	zones["eastus2"] = struct{}{}
	zones["francecentral"] = struct{}{}
	zones["northeurope"] = struct{}{}
	zones["southeastasia"] = struct{}{}
	zones["westus2"] = struct{}{}

	if _, ok := zones[c.Location]; !ok {
		say(fmt.Sprintf("WARNING: Zone resiliency may not be supported in %s, checkout the docs at https://docs.microsoft.com/en-us/azure/availability-zones/", c.Location))
	}
}<|MERGE_RESOLUTION|>--- conflicted
+++ resolved
@@ -97,7 +97,6 @@
 	// Capture
 	CaptureNamePrefix    string `mapstructure:"capture_name_prefix"`
 	CaptureContainerName string `mapstructure:"capture_container_name"`
-<<<<<<< HEAD
 	// Use a [Shared Gallery
 	// image](https://azure.microsoft.com/en-us/blog/announcing-the-public-preview-of-shared-image-gallery/)
 	// as the source for this build. *VHD targets are incompatible with this
@@ -113,6 +112,30 @@
 	//     "managed_image_name": "TargetImageName",
 	//     "managed_image_resource_group_name": "TargetResourceGroup"
 	SharedGallery SharedImageGallery `mapstructure:"shared_image_gallery" required:"false"`
+	// The name of the Shared Image Gallery under which the managed image will be published as Shared Gallery Image version.
+	//
+	// Following is an example.
+	//
+	// <!-- -->
+	//
+	//     "shared_image_gallery_destination": {
+	//         "resource_group": "ResourceGroup",
+	//         "gallery_name": "GalleryName",
+	//         "image_name": "ImageName",
+	//         "image_version": "1.0.0",
+	//         "replication_regions": ["regionA", "regionB", "regionC"]
+	//     }
+	//     "managed_image_name": "TargetImageName",
+	//     "managed_image_resource_group_name": "TargetResourceGroup"
+	SharedGalleryDestination SharedImageGalleryDestination `mapstructure:"shared_image_gallery_destination"`
+	// How long to wait for an image to be published to the shared image
+	// gallery before timing out. If your Packer build is failing on the
+	// Publishing to Shared Image Gallery step with the error `Original Error:
+	// context deadline exceeded`, but the image is present when you check your
+	// Azure dashboard, then you probably need to increase this timeout from
+	// its default of "60m" (valid time units include `s` for seconds, `m` for
+	// minutes, and `h` for hours.)
+	SharedGalleryTimeout time.Duration `mapstructure:"shared_image_gallery_timeout"`
 	// PublisherName for your base image. See
 	// [documentation](https://azure.microsoft.com/en-us/documentation/articles/resource-groups-vm-searching/)
 	// for details.
@@ -160,26 +183,6 @@
 	// to learn more about managed images.
 	CustomManagedImageName string `mapstructure:"custom_managed_image_name" required:"false"`
 	customManagedImageID   string
-=======
-
-	// Shared Gallery
-	SharedGallery SharedImageGallery `mapstructure:"shared_image_gallery"`
-
-	// Shared Gallery Destination
-	SharedGalleryDestination SharedImageGalleryDestination `mapstructure:"shared_image_gallery_destination"`
-	SharedGalleryTimeout     time.Duration                 `mapstructure:"shared_image_gallery_timeout"`
-
-	// Compute
-	ImagePublisher string `mapstructure:"image_publisher"`
-	ImageOffer     string `mapstructure:"image_offer"`
-	ImageSku       string `mapstructure:"image_sku"`
-	ImageVersion   string `mapstructure:"image_version"`
-	ImageUrl       string `mapstructure:"image_url"`
-
-	CustomManagedImageResourceGroupName string `mapstructure:"custom_managed_image_resource_group_name"`
-	CustomManagedImageName              string `mapstructure:"custom_managed_image_name"`
-	customManagedImageID                string
->>>>>>> 17d9a858
 
 	Location string `mapstructure:"location"`
 	// Size of the VM used for building. This can be changed when you deploy a

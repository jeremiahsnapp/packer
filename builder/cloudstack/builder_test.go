--- conflicted
+++ resolved
@@ -41,11 +41,7 @@
 	}
 
 	for desc, tc := range cases {
-<<<<<<< HEAD
-		_, _, errs := b.Prepare(tc.Config)
-=======
-		_, errs := (&Builder{}).Prepare(tc.Config)
->>>>>>> 65cc5fe8
+		_, _, errs := (&Builder{}).Prepare(tc.Config)
 
 		if tc.Err {
 			if errs == nil {

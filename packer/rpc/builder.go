package rpc

import (
	"context"
	"log"

	"github.com/hashicorp/packer/packer"
)

// An implementation of packer.Builder where the builder is actually executed
// over an RPC connection.
type builder struct {
	commonClient
}

// BuilderServer wraps a packer.Builder implementation and makes it exportable
// as part of a Golang RPC server.
type BuilderServer struct {
	context       context.Context
	contextCancel func()

	commonServer
	builder packer.Builder
}

type BuilderPrepareArgs struct {
	Configs []interface{}
}

type BuilderPrepareResponse struct {
	GeneratedVars []string
	Warnings      []string
	Error         *BasicError
}

<<<<<<< HEAD
func (b *builder) Prepare(config ...interface{}) ([]string, []string, error) {
=======
func (b *builder) Prepare(config ...interface{}) ([]string, error) {
	config, err := encodeCTYValues(config)
	if err != nil {
		return nil, err
	}
>>>>>>> 65cc5fe8
	var resp BuilderPrepareResponse
	cerr := b.client.Call(b.endpoint+".Prepare", &BuilderPrepareArgs{config}, &resp)
	if cerr != nil {
		return nil, nil, cerr
	}

	if resp.Error != nil {
		err = resp.Error
	}

	return resp.GeneratedVars, resp.Warnings, err
}

func (b *builder) Run(ctx context.Context, ui packer.Ui, hook packer.Hook) (packer.Artifact, error) {
	nextId := b.mux.NextId()
	server := newServerWithMux(b.mux, nextId)
	server.RegisterHook(hook)
	server.RegisterUi(ui)
	go server.Serve()

	done := make(chan interface{})
	defer close(done)
	go func() {
		select {
		case <-ctx.Done():
			log.Printf("Cancelling builder after context cancellation %v", ctx.Err())
			if err := b.client.Call(b.endpoint+".Cancel", new(interface{}), new(interface{})); err != nil {
				log.Printf("Error cancelling builder: %s", err)
			}
		case <-done:
		}
	}()

	var responseId uint32

	if err := b.client.Call(b.endpoint+".Run", nextId, &responseId); err != nil {
		return nil, err
	}

	if responseId == 0 {
		return nil, nil
	}

	client, err := newClientWithMux(b.mux, responseId)
	if err != nil {
		return nil, err
	}

	return client.Artifact(), nil
}

func (b *BuilderServer) Prepare(args *BuilderPrepareArgs, reply *BuilderPrepareResponse) error {
<<<<<<< HEAD
	generated, warnings, err := b.builder.Prepare(args.Configs...)
=======
	config, err := decodeCTYValues(args.Configs)
	if err != nil {
		return err
	}
	warnings, err := b.builder.Prepare(config...)
>>>>>>> 65cc5fe8
	*reply = BuilderPrepareResponse{
		GeneratedVars: generated,
		Warnings:      warnings,
		Error:         NewBasicError(err),
	}
	return nil
}

func (b *BuilderServer) Run(streamId uint32, reply *uint32) error {
	client, err := newClientWithMux(b.mux, streamId)
	if err != nil {
		return NewBasicError(err)
	}
	defer client.Close()

	if b.context == nil {
		b.context, b.contextCancel = context.WithCancel(context.Background())
	}

	artifact, err := b.builder.Run(b.context, client.Ui(), client.Hook())
	if err != nil {
		return NewBasicError(err)
	}

	*reply = 0
	if artifact != nil {
		streamId = b.mux.NextId()
		artifactServer := newServerWithMux(b.mux, streamId)
		artifactServer.RegisterArtifact(artifact)
		go artifactServer.Serve()
		*reply = streamId
	}

	return nil
}

func (b *BuilderServer) Cancel(args *interface{}, reply *interface{}) error {
	b.contextCancel()
	return nil
}<|MERGE_RESOLUTION|>--- conflicted
+++ resolved
@@ -33,15 +33,11 @@
 	Error         *BasicError
 }
 
-<<<<<<< HEAD
 func (b *builder) Prepare(config ...interface{}) ([]string, []string, error) {
-=======
-func (b *builder) Prepare(config ...interface{}) ([]string, error) {
 	config, err := encodeCTYValues(config)
 	if err != nil {
-		return nil, err
+		return nil, nil, err
 	}
->>>>>>> 65cc5fe8
 	var resp BuilderPrepareResponse
 	cerr := b.client.Call(b.endpoint+".Prepare", &BuilderPrepareArgs{config}, &resp)
 	if cerr != nil {
@@ -94,15 +90,11 @@
 }
 
 func (b *BuilderServer) Prepare(args *BuilderPrepareArgs, reply *BuilderPrepareResponse) error {
-<<<<<<< HEAD
-	generated, warnings, err := b.builder.Prepare(args.Configs...)
-=======
 	config, err := decodeCTYValues(args.Configs)
 	if err != nil {
 		return err
 	}
-	warnings, err := b.builder.Prepare(config...)
->>>>>>> 65cc5fe8
+	generated, warnings, err := b.builder.Prepare(config...)
 	*reply = BuilderPrepareResponse{
 		GeneratedVars: generated,
 		Warnings:      warnings,

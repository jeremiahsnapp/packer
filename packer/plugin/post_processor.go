package plugin

import (
	"context"
	"log"

	"github.com/hashicorp/packer/packer"
)

type cmdPostProcessor struct {
	p      packer.PostProcessor
	client *Client
}

func (c *cmdPostProcessor) Configure(config ...interface{}) error {
	defer func() {
		r := recover()
		c.checkExit(r, nil)
	}()

	return c.p.Configure(config...)
}

<<<<<<< HEAD
func (c *cmdPostProcessor) PostProcess(ctx context.Context, ui packer.Ui, a packer.Artifact) (packer.Artifact, bool, error) {
=======
func (c *cmdPostProcessor) PostProcess(ui packer.Ui, a packer.Artifact) (packer.Artifact, bool, bool, error) {
>>>>>>> b7d62b2a
	defer func() {
		r := recover()
		c.checkExit(r, nil)
	}()

	return c.p.PostProcess(ctx, ui, a)
}

func (c *cmdPostProcessor) checkExit(p interface{}, cb func()) {
	if c.client.Exited() && cb != nil {
		cb()
	} else if p != nil && !Killed {
		log.Panic(p)
	}
}<|MERGE_RESOLUTION|>--- conflicted
+++ resolved
@@ -21,11 +21,7 @@
 	return c.p.Configure(config...)
 }
 
-<<<<<<< HEAD
-func (c *cmdPostProcessor) PostProcess(ctx context.Context, ui packer.Ui, a packer.Artifact) (packer.Artifact, bool, error) {
-=======
-func (c *cmdPostProcessor) PostProcess(ui packer.Ui, a packer.Artifact) (packer.Artifact, bool, bool, error) {
->>>>>>> b7d62b2a
+func (c *cmdPostProcessor) PostProcess(ctx context.Context, ui packer.Ui, a packer.Artifact) (packer.Artifact, bool, bool, error) {
 	defer func() {
 		r := recover()
 		c.checkExit(r, nil)
